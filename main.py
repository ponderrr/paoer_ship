--- conflicted
+++ resolved
@@ -7,8 +7,6 @@
 from ship_placement_screen import ShipPlacementScreen
 from src.game.ai_opponent import AIOpponent, AIDifficulty
 from src.utils.image_display import ImageDisplay
-from src.sounds.soundEffects.sound_manager import SoundManager
-
 
 # Try to import GPIO support
 try:
@@ -55,7 +53,7 @@
             'mode': False,
             'rotate': False  # Add rotate button state
         }
-        
+
         # Define GPIO pins for buttons (BCM numbering)
         self.PIN_UP = 17    # Pin 11
         self.PIN_DOWN = 27  # Pin 13
@@ -64,15 +62,15 @@
         self.PIN_FIRE = 24  # Pin 18
         self.PIN_MODE = 25  # Pin 22
         self.PIN_ROTATE = 26  # Pin 37 (TODO: Update this when the hardware is connected)
-        
+
         if IS_RASPBERRY_PI:
             self.setup()
-    
+
     def setup(self):
         try:
             # Try to open the GPIO chip for Pi 5
             self.chip = gpiod.Chip("gpiochip4")
-            
+
             # Pin to button name mapping
             pin_button_map = {
                 self.PIN_UP: 'up',
@@ -83,38 +81,38 @@
                 self.PIN_MODE: 'mode',
                 self.PIN_ROTATE: 'rotate'  # Add the new rotate button
             }
-            
+
             # Set up all the lines using the older API (which we know works)
             for pin, button_name in pin_button_map.items():
                 line = self.chip.get_line(pin)
                 line.request(consumer=f"paoer-ship-{button_name}", type=gpiod.LINE_REQ_DIR_IN)
                 self.lines[pin] = line
-                
+
         except Exception as e:
             print(f"Error setting up GPIO: {e}")
             if self.chip:
                 self.chip.close()
                 self.chip = None
-    
+
     def cleanup(self):
         if self.chip:
             self.chip.close()
             self.chip = None
-    
+
     def get_button_states(self):
         actions = {
             'up': False,
-            'down': False, 
+            'down': False,
             'left': False,
             'right': False,
             'fire': False,
             'mode': False,
             'rotate': False  # Include rotate in actions
         }
-        
+
         if not IS_RASPBERRY_PI or not self.chip:
             return actions
-        
+
         try:
             # Pin to button name mapping
             pin_button_map = {
@@ -126,26 +124,26 @@
                 self.PIN_MODE: 'mode',
                 self.PIN_ROTATE: 'rotate'  # Add the new rotate button
             }
-            
+
             for pin, button_name in pin_button_map.items():
                 if pin not in self.lines:
                     continue
-                
+
                 # Read line value (active LOW with pull-up)
                 line = self.lines[pin]
                 # For buttons with pull-up resistors, 0 means pressed (active low)
                 current_state = (line.get_value() == 0)
-                
+
                 # Only register a press when the state changes from released to pressed
                 if current_state and not self.last_states[button_name]:
                     actions[button_name] = True
-                
+
                 # Update last state
                 self.last_states[button_name] = current_state
-                
+
         except Exception as e:
             print(f"Error reading GPIO: {e}")
-        
+
         return actions
 
 # Simple button class
@@ -188,12 +186,12 @@
     font = pygame.font.Font(None, 36)
     text = font.render("Settings Screen (Placeholder)", True, WHITE)
     screen.blit(text, (WIDTH//2 - 180, HEIGHT//2))
-    
+
     back_text = font.render("Press any key to return to menu", True, WHITE)
     screen.blit(back_text, (WIDTH//2 - 180, HEIGHT//2 + 50))
-    
+
     pygame.display.flip()
-    
+
     waiting = True
     while waiting:
         for event in pygame.event.get():
@@ -202,50 +200,49 @@
             elif event.type == pygame.QUIT:
                 pygame.quit()
                 sys.exit()
-        
+
         # Check for GPIO button presses
         button_states = gpio_handler.get_button_states()
         if any(button_states.values()):
             waiting = False
-        
+
         # Small delay to prevent CPU hogging
         time.sleep(0.01)
 
 def process_shot(x, y, shooter_board, target_board, shots_set):
     """Process a shot from one player to another's board"""
     # Swap coordinates for internal board representation
-    # This translates display coordinates to board coordinates
     # x = column (A-J), y = row (1-10)
     # But internally board is accessed as [row][col]
     board_x, board_y = y, x
-    
+
     if (board_x, board_y) in shots_set:
         return False, False  # Shot already taken, no ship sunk
-        
+
     shots_set.add((board_x, board_y))
-    
+
     # Check if hit and if ship was sunk
     hit = False
     ship_sunk = False
-    
+
     for ship in target_board.ships:
         if ship.receive_hit(board_x, board_y):
             hit = True
             ship_sunk = ship.is_sunk()
             break
-            
+
     # Update the board state at the target location
     if hit:
         target_board.board[board_x, board_y] = CellState.HIT.value
     else:
         target_board.board[board_x, board_y] = CellState.MISS.value
-            
+
     return hit, ship_sunk
 
 def game_screen(ai_mode=True, difficulty="Medium", player1_board=None, player2_board=None):
     """
     Game screen where the actual gameplay happens after ship placement
-    
+
     Args:
         ai_mode (bool): Whether playing against AI (True) or another player (False)
         difficulty (str): AI difficulty level if ai_mode is True
@@ -254,169 +251,137 @@
     """
     try:
         print(f"Starting game with AI mode: {ai_mode}, difficulty: {difficulty}")
-        
-        # Import necessary modules
+
         import numpy as np
         import random
         from turn_transition_screen import TurnTransitionScreen
         from exit_confirmation import ExitConfirmation
         from src.game.ai_opponent import AIOpponent, AIDifficulty
         from src.utils.image_display import ImageDisplay
-        
-        # Initialize game components
+
         clock = pygame.time.Clock()
         font = pygame.font.Font(None, 36)
         small_font = pygame.font.Font(None, 24)
-        
-        # Create empty boards if none were provided
+
         if player1_board is None:
             player1_board = GameBoard()
         if player2_board is None:
             player2_board = GameBoard()
-        
-        # Initialize transition screen and exit confirmation dialogs
+
         transition_screen = TurnTransitionScreen(screen, gpio_handler)
         exit_dialog = ExitConfirmation(screen, gpio_handler)
         image_display = ImageDisplay(screen)
-        
-        # Define helper function for game over check
+
         def check_game_over():
             """Check if the game is over (all ships sunk)"""
             player1_lost = all(ship.is_sunk() for ship in player1_board.ships)
             player2_lost = all(ship.is_sunk() for ship in player2_board.ships)
-            
+
             if player1_lost:
                 return 2  # Player 2 (or AI) wins
             elif player2_lost:
                 return 1  # Player 1 wins
-            return None  # No winner yet
-        
-        # Set up AI opponent if in AI mode
+            return None
+
         ai_opponent = None
         if ai_mode:
-            # Map difficulty string to enum
             difficulty_map = {
                 "Easy": AIDifficulty.EASY,
                 "Medium": AIDifficulty.MEDIUM,
                 "Hard": AIDifficulty.HARD,
                 "Pao": AIDifficulty.PAO
             }
-            
+
             ai_difficulty = difficulty_map.get(difficulty, AIDifficulty.MEDIUM)
             ai_opponent = AIOpponent(ai_difficulty, player1_board)
-            
-            # Use the AI's board as player 2's board
             player2_board = ai_opponent.board
-        
-        # Set up game mode specific variables
+
         game_mode_text = "VS AI" if ai_mode else "VS Player"
         if ai_mode and difficulty:
             game_mode_text += f" ({difficulty})"
         pao_mode = ai_mode and difficulty == "Pao"
-        
-        # Game state variables
-        current_player = 1  # 1 for player 1, 2 for player 2 (or AI)
+
+        current_player = 1
         cursor_x, cursor_y = 0, 0
-        player1_shots = set()  # Track player 1's shots (x, y)
-        player2_shots = set()  # Track player 2's shots (x, y)
-        winner = None  # None, 1, or 2
-        move_delay = 0  # Delay for cursor movement
-        
-        # Display boards for each player (what they can see)
+        player1_shots = set()
+        player2_shots = set()
+        winner = None
+        move_delay = 0
+
         player1_view = np.zeros((10, 10), dtype=int)
         player2_view = np.zeros((10, 10), dtype=int)
-        
-        # Get player's board state to display their own ships
+
         player1_own_view = player1_board.get_display_state()
         player2_own_view = player2_board.get_display_state()
-        
-        # Show initial player screen if in player vs player mode
+
         if not ai_mode:
             transition_screen.show_player_ready_screen(current_player)
         else:
-            # Show player ready screen with board in AI mode
             transition_screen.show_player_ready_screen(
-                current_player,    # Player 1
-                True,              # is_ai_mode=True
-                player1_own_view   # Player's board for preview
+                current_player,
+                True,
+                player1_own_view
             )
-        
-        # Game state flags
+
         showing_exit_dialog = False
-        pao_missed = False  # Track if player missed in Pao mode
-        turn_in_progress = False  # Flag to track when a turn is in progress
-        
-        # Main game loop
+        pao_missed = False
+        turn_in_progress = False
+
         running = True
         while running:
             current_time = pygame.time.get_ticks()
-            
-            # Fill background
             screen.fill(BLACK)
-            
-            # Draw game mode
+
             mode_text = font.render(game_mode_text, True, WHITE)
             screen.blit(mode_text, (WIDTH - 200, 20))
-            
-            # Draw exit option
+
             exit_text = small_font.render("Press MODE to exit", True, LIGHT_GRAY)
             screen.blit(exit_text, (20, HEIGHT - 30))
-            
+
             if showing_exit_dialog:
                 if exit_dialog.show():
-                    running = False  # Exit to main menu
-                    break  # Exit the loop immediately
+                    running = False
+                    break
                 showing_exit_dialog = False
-                continue  # Skip the rest of the loop iteration after dialog
-            
-            # Determine whose turn it is and which board to display
+                continue
+
             if current_player == 1:
-                # Player 1's turn - show player 2's board with player 1's shots
                 active_board = player2_board
                 view_board = player1_view
                 shots = player1_shots
-                
-                # Also show player 1's board with their ships
                 own_board = player1_own_view
             else:
-                # Player 2's turn - show player 1's board with player 2's shots
                 active_board = player1_board
                 view_board = player2_view
                 shots = player2_shots
-                
-                # Also show player 2's board with their ships
                 own_board = player2_own_view
-            
-            # Draw opponent board (with shots but not ships)
-            # This is the board the current player is firing at
+
             draw_board(
-                screen, 
-                font, 
-                view_board, 
-                150, 
-                80, 
-                30, 
-                cursor_x if (current_player == 1 or (current_player == 2 and not ai_mode)) else -1,  # Show cursor for human players
+                screen,
+                font,
+                view_board,
+                150,
+                80,
+                30,
+                cursor_x if (current_player == 1 or (current_player == 2 and not ai_mode)) else -1,
                 cursor_y if (current_player == 1 or (current_player == 2 and not ai_mode)) else -1,
-                (current_player == 1 or (current_player == 2 and not ai_mode)),  # Show cursor for human players
+                (current_player == 1 or (current_player == 2 and not ai_mode)),
                 "Opponent's Board"
             )
-            
-            # Draw player's own board (with ships)
+
             draw_board(
                 screen,
                 font,
                 own_board,
                 400,
                 80,
-                25,  # Smaller cell size for own board
-                -1,  # No cursor on own board
+                25,
+                -1,
                 -1,
                 False,
                 "Your Board"
             )
-            
-            # Draw current player
+
             if not winner:
                 if current_player == 1:
                     player_text = font.render("Player 1's Turn", True, WHITE)
@@ -425,8 +390,7 @@
                 else:
                     player_text = font.render("AI's Turn", True, WHITE)
                 screen.blit(player_text, (20, 20))
-            
-            # Draw status message
+
             if winner:
                 if winner == 1:
                     winner_text = font.render("Player 1 Wins!", True, (255, 215, 0))
@@ -434,38 +398,33 @@
                     winner_text = font.render("AI Wins!", True, (255, 0, 0))
                 else:
                     winner_text = font.render(f"Player {winner} Wins!", True, (255, 215, 0))
-                
+
                 screen.blit(winner_text, (WIDTH // 2 - 100, HEIGHT - 100))
-                
+
                 restart_text = small_font.render("Press MODE to return to menu", True, WHITE)
                 screen.blit(restart_text, (WIDTH // 2 - 120, HEIGHT - 60))
             else:
-                # Status messages - use different text for AI vs human player 2
                 if current_player == 1:
                     status_text = small_font.render("Press FIRE to shoot", True, WHITE)
                     screen.blit(status_text, (WIDTH // 2 - 80, HEIGHT - 40))
                 else:
-                    # Different message based on if it's AI or human player 2
                     if ai_mode:
                         status_text = small_font.render("AI is thinking...", True, WHITE)
                     else:
                         status_text = small_font.render("Player 2: Press FIRE to shoot", True, WHITE)
                     screen.blit(status_text, (WIDTH // 2 - 100, HEIGHT - 40))
-            
-            # Handle events only if no turn is in progress
+
             if not turn_in_progress:
-                # Process events
                 for event in pygame.event.get():
                     if event.type == pygame.QUIT:
                         running = False
                         pygame.quit()
                         sys.exit()
-                        
+
                     elif event.type == pygame.KEYDOWN:
                         if event.key == pygame.K_ESCAPE or event.key == pygame.K_TAB:
                             showing_exit_dialog = True
-                        
-                        # Allow input for both players in non-AI mode, or just player 1 in AI mode
+
                         if not winner and (current_player == 1 or (current_player == 2 and not ai_mode)):
                             if event.key == pygame.K_UP and cursor_y > 0:
                                 cursor_y -= 1
@@ -476,134 +435,106 @@
                             elif event.key == pygame.K_RIGHT and cursor_x < 9:
                                 cursor_x += 1
                             elif event.key == pygame.K_SPACE:
-                                # Set turn in progress flag to prevent multiple turns
                                 turn_in_progress = True
-                                
-                                # Player 1 fires
+
+                                # PLAY FIRE SOUND HERE
+                                sound_manager.play_sound("fire")
+
                                 if current_player == 1 and (board_x := y, board_y := x) not in player1_shots:
-                                    board_x, board_y = cursor_y, cursor_x  # Coordinate swap for internal use
-                                    
+                                    board_x, board_y = cursor_y, cursor_x
+
                                     if (board_x, board_y) not in player1_shots:
                                         hit, ship_sunk = process_shot(cursor_x, cursor_y, None, player2_board, player1_shots)
-                                        
-                                        # Update the view - correct coordinate for view update
+
                                         if hit:
                                             player1_view[cursor_y][cursor_x] = CellState.HIT.value
                                         else:
                                             player1_view[cursor_y][cursor_x] = CellState.MISS.value
-                                            
-                                            # For Pao mode, player immediately loses if they miss
+
                                             if pao_mode:
-                                                # Show miss before ending
                                                 screen.fill(BLACK)
                                                 draw_board(screen, font, player1_view, 150, 80, 30, cursor_x, cursor_y, True, "Your Shot")
                                                 draw_board(screen, font, player1_own_view, 400, 80, 25, -1, -1, False, "Your Board")
-                                                
+
                                                 miss_text = small_font.render(f"You fired at {chr(65 + cursor_x)}{cursor_y + 1}: MISS!", True, (0, 0, 255))
                                                 screen.blit(miss_text, (WIDTH // 2 - 100, HEIGHT - 70))
-                                                
+
                                                 pao_warning = font.render("PAO MODE ACTIVATED - YOU LOSE!", True, (255, 0, 0))
                                                 screen.blit(pao_warning, (WIDTH // 2 - 200, HEIGHT - 40))
-                                                
+
                                                 pygame.display.flip()
                                                 pygame.time.delay(3000)
-                                                
-                                                # Display Pao image
+
                                                 pao_missed = True
-                                                winner = 2  # AI wins
+                                                winner = 2
                                                 image_display.display_pao_image()
                                                 turn_in_progress = False
                                                 continue
-                                        
-                                        # Draw the updated board to show shot result before transition
+
                                         pygame.display.flip()
-                                        
-                                        # Check if game over
+
                                         new_winner = check_game_over()
                                         if new_winner:
                                             winner = new_winner
-                                            # Show the final shot before ending
                                             pygame.display.flip()
-                                            # Wait a moment to show the winning shot
                                             time.sleep(1)
                                             turn_in_progress = False
                                         else:
-                                            # Show the shot result
                                             if not ai_mode:
-                                                # Show transition screens in player vs player mode
                                                 transition_screen.show_turn_result(current_player, cursor_y, cursor_x, hit, ship_sunk)
                                                 transition_screen.show_player_ready_screen(2)
                                             else:
-                                                # Show transition screens in AI mode with board preview
                                                 transition_screen.show_turn_result(
-                                                    current_player,  # Player 1
-                                                    cursor_y,        # Row
-                                                    cursor_x,        # Column
+                                                    current_player,
+                                                    cursor_y,
+                                                    cursor_x,
                                                     hit,
                                                     ship_sunk,
-                                                    True,            # is_ai_mode=True
-                                                    player1_own_view # Player's board for preview
+                                                    True,
+                                                    player1_own_view
                                                 )
                                                 transition_screen.show_player_ready_screen(
-                                                    2,               # Next player (AI)
-                                                    True,            # is_ai_mode=True
-                                                    player1_own_view # Player's board for preview
+                                                    2,
+                                                    True,
+                                                    player1_own_view
                                                 )
-                                            
-                                            # Switch to next player's turn
                                             current_player = 2
                                             turn_in_progress = False
-                                
-                                # Player 2 fires (only in non-AI mode)
+
                                 elif current_player == 2 and not ai_mode:
-                                    board_x, board_y = cursor_y, cursor_x  # Coordinate swap for internal use
-                                    
+                                    board_x, board_y = cursor_y, cursor_x
                                     if (board_x, board_y) not in player2_shots:
                                         hit, ship_sunk = process_shot(cursor_x, cursor_y, None, player1_board, player2_shots)
-                                        
-                                        # Update the view - using correct coordinate mapping
+
                                         if hit:
                                             player2_view[cursor_y][cursor_x] = CellState.HIT.value
                                         else:
                                             player2_view[cursor_y][cursor_x] = CellState.MISS.value
-                                        
-                                        # Draw the updated board to show shot result before transition
+
                                         pygame.display.flip()
-                                        
-                                        # Check if game over
+
                                         new_winner = check_game_over()
                                         if new_winner:
                                             winner = new_winner
-                                            # Show the final shot before ending
                                             pygame.display.flip()
-                                            # Wait a moment to show the winning shot
                                             time.sleep(1)
                                             turn_in_progress = False
                                         else:
-                                            # Show the shot result
                                             transition_screen.show_turn_result(current_player, cursor_y, cursor_x, hit, ship_sunk)
                                             transition_screen.show_player_ready_screen(1)
-                                            
-                                            # Switch back to player 1's turn
                                             current_player = 1
                                             turn_in_progress = False
                                     else:
-                                        # Invalid shot - already fired here
                                         turn_in_progress = False
                                 else:
-                                    # Invalid conditions
                                     turn_in_progress = False
-                
-                # Check GPIO buttons
+
                 button_states = gpio_handler.get_button_states()
-                
-                # Check for exit button
+
                 if button_states['mode']:
                     showing_exit_dialog = True
-                
-                # Only process gameplay if no win condition yet and it's a human player's turn
+
                 if not winner and (current_player == 1 or (current_player == 2 and not ai_mode)):
-                    # Handle cursor movement
                     if button_states['up'] and cursor_y > 0:
                         cursor_y -= 1
                     if button_states['down'] and cursor_y < 9:
@@ -612,154 +543,116 @@
                         cursor_x -= 1
                     if button_states['right'] and cursor_x < 9:
                         cursor_x += 1
-                        
-                    # Handle firing action
+
                     if button_states['fire']:
-                        # Set turn in progress flag to prevent multiple turns
                         turn_in_progress = True
-                        
-                        # Player 1 fires
-<<<<<<< HEAD
+
+                        # PLAY FIRE SOUND HERE
                         sound_manager.play_sound("fire")
 
-                        if (cursor_x, cursor_y) not in player1_shots:
-                            hit, ship_sunk = process_shot(cursor_x, cursor_y, None, player2_board, player1_shots)
-=======
                         if current_player == 1:
-                            board_x, board_y = cursor_y, cursor_x  # Coordinate swap for internal use
->>>>>>> 7134cc6a
-                            
+                            board_x, board_y = cursor_y, cursor_x
                             if (board_x, board_y) not in player1_shots:
                                 hit, ship_sunk = process_shot(cursor_x, cursor_y, None, player2_board, player1_shots)
-                                
-                                # Update the view
+
                                 if hit:
                                     player1_view[cursor_y][cursor_x] = CellState.HIT.value
                                 else:
                                     player1_view[cursor_y][cursor_x] = CellState.MISS.value
-                                    
-                                    # For Pao mode, player immediately loses if they miss
+
                                     if pao_mode:
-                                        # Show miss using transition screen
                                         transition_screen.show_turn_result(
-                                            current_player,     # Player 1
-                                            cursor_y,           # Row
-                                            cursor_x,           # Column 
-                                            False,              # hit=False (it's a miss)
-                                            False,              # ship_sunk=False
-                                            True,               # is_ai_mode=True
-                                            player1_own_view    # Player's board for preview
+                                            current_player,
+                                            cursor_y,
+                                            cursor_x,
+                                            False,
+                                            False,
+                                            True,
+                                            player1_own_view
                                         )
-
-                                        # Show Pao mode activated message
                                         screen.fill(BLACK)
                                         pao_warning = font.render("PAO MODE ACTIVATED - YOU LOSE!", True, (255, 0, 0))
                                         warning_rect = pao_warning.get_rect(center=(WIDTH // 2, HEIGHT // 2))
                                         screen.blit(pao_warning, warning_rect)
                                         pygame.display.flip()
                                         pygame.time.delay(3000)
-
-                                        # Display Pao image
                                         pao_missed = True
-                                        winner = 2  # AI wins
+                                        winner = 2
                                         image_display.display_pao_image()
                                         turn_in_progress = False
                                         continue
-                                
-                                # Draw the updated board to show shot result before transition
+
                                 pygame.display.flip()
-                                
-                                # Check if game over
+
                                 new_winner = check_game_over()
                                 if new_winner:
                                     winner = new_winner
-                                    # Show the final shot before ending
                                     pygame.display.flip()
-                                    # Wait a moment to show the winning shot
                                     time.sleep(1)
                                     turn_in_progress = False
                                 else:
-                                    # Show the shot result
                                     if not ai_mode:
-                                        # Show transition screens in player vs player mode
                                         transition_screen.show_turn_result(current_player, cursor_y, cursor_x, hit, ship_sunk)
                                         transition_screen.show_player_ready_screen(2)
                                     else:
-                                        # Show transition screens in AI mode with board preview
                                         transition_screen.show_turn_result(
-                                            current_player,    # Player 1
-                                            cursor_y,          # Row
-                                            cursor_x,          # Column
+                                            current_player,
+                                            cursor_y,
+                                            cursor_x,
                                             hit,
                                             ship_sunk,
-                                            True,              # is_ai_mode=True
-                                            player1_own_view   # Player's board for preview
+                                            True,
+                                            player1_own_view
                                         )
                                         transition_screen.show_player_ready_screen(
-                                            2,                 # Next player (AI)
-                                            True,              # is_ai_mode=True
-                                            player1_own_view   # Player's board for preview
+                                            2,
+                                            True,
+                                            player1_own_view
                                         )
-                                    
-                                    # Switch to next player's turn
                                     current_player = 2
                                     turn_in_progress = False
                             else:
-                                # Invalid shot - already fired here
                                 turn_in_progress = False
-                        
-                        # Player 2 fires (only in non-AI mode)
+
                         elif current_player == 2 and not ai_mode:
-                            board_x, board_y = cursor_y, cursor_x  # Coordinate swap for internal use
-                            
+                            board_x, board_y = cursor_y, cursor_x
                             if (board_x, board_y) not in player2_shots:
                                 hit, ship_sunk = process_shot(cursor_x, cursor_y, None, player1_board, player2_shots)
-                                
-                                # Update the view
+
                                 if hit:
                                     player2_view[cursor_y][cursor_x] = CellState.HIT.value
                                 else:
                                     player2_view[cursor_y][cursor_x] = CellState.MISS.value
-                                
-                                # Draw the updated board to show shot result before transition
+
                                 pygame.display.flip()
-                                
-                                # Check if game over
+
                                 new_winner = check_game_over()
                                 if new_winner:
                                     winner = new_winner
-                                    # Show the final shot before ending
                                     pygame.display.flip()
-                                    # Wait a moment to show the winning shot
                                     time.sleep(1)
                                     turn_in_progress = False
                                 else:
-                                    # Show the shot result
                                     transition_screen.show_turn_result(current_player, cursor_y, cursor_x, hit, ship_sunk)
                                     transition_screen.show_player_ready_screen(1)
-                                    
-                                    # Switch back to player 1's turn
                                     current_player = 1
                                     turn_in_progress = False
                             else:
-                                # Invalid shot - already fired here
                                 turn_in_progress = False
+                        else:
+                            turn_in_progress = False
                 elif winner:
-                    # If there's a winner, pressing any button will return to menu
                     if any(button_states.values()):
-                        running = False  # Return to main menu
-            
-            # AI logic - if it's the AI's turn
+                        running = False
+
             if ai_mode and current_player == 2 and not winner:
-                # Add a delay to make the AI feel more human-like
                 if difficulty == "Easy":
                     thinking_time = random.uniform(0.5, 1.0)
-                elif difficulty == "Medium": 
+                elif difficulty == "Medium":
                     thinking_time = random.uniform(1.0, 1.5)
-                else:  # Hard or Pao
+                else:
                     thinking_time = random.uniform(1.5, 2.0)
-                
-                # Show thinking message
+
                 screen.fill(BLACK)
                 draw_board(screen, font, player2_view, 150, 80, 30, -1, -1, False, "AI's Shot")
                 draw_board(screen, font, player1_own_view, 400, 80, 25, -1, -1, False, "Your Board")
@@ -767,145 +660,95 @@
                 thinking_rect = thinking_text.get_rect(center=(WIDTH // 2, HEIGHT - 40))
                 screen.blit(thinking_text, thinking_rect)
                 pygame.display.flip()
-                
-                # Wait for the AI to "think"
+
                 pygame.time.delay(int(thinking_time * 1000))
-                
+
                 try:
-                    # Get AI's shot
-                    board_x, board_y = ai_opponent.get_shot()  # AI returns board coordinates (row, col)
-                    
-<<<<<<< HEAD
-                if button_states['fire']:
-                    sound_manager.play_sound("fire")
-                    # Player 1 fires
-                    if (cursor_x, cursor_y) not in player1_shots:
-                        hit, ship_sunk = process_shot(cursor_x, cursor_y, None, player2_board, player1_shots)
-                        
-                        # Update the view
-                        if hit:
-                            player1_view[cursor_x][cursor_y] = CellState.HIT.value
-                        else:
-                            player1_view[cursor_x][cursor_y] = CellState.MISS.value
-                            
-                            # For Pao mode, player immediately loses if they miss
-                            if pao_mode:
-                                pao_missed = True
-                                winner = 2  # AI wins
-                                # Show miss before ending
-                                pygame.display.flip()
-                                time.sleep(1)
-                                # Display Pao image
-                                image_display.display_pao_image()
-                                continue
-=======
-                    # Convert from board coordinates to display coordinates for showing to the player
-                    # For display: x = col, y = row
+                    board_x, board_y = ai_opponent.get_shot()
                     display_x, display_y = board_y, board_x
-                    
-                    print(f"AI shot - board coordinates: ({board_x}, {board_y}), display coordinates: ({display_x}, {display_y})")
-                    
-                    # Make sure the coordinates are valid (defensive programming)
+                    print(f"AI shot - board coords: ({board_x}, {board_y}), display coords: ({display_x}, {display_y})")
+
                     if not (0 <= board_x < 10 and 0 <= board_y < 10):
-                        # Fallback to a random valid shot if coordinates are invalid
-                        print(f"AI returned invalid shot coordinates: ({board_x}, {board_y})")
+                        print(f"AI returned invalid shot: ({board_x}, {board_y})")
                         valid_shots = [(i, j) for i in range(10) for j in range(10) if (i, j) not in player2_shots]
                         if valid_shots:
                             board_x, board_y = random.choice(valid_shots)
-                            display_x, display_y = board_y, board_x  # Convert to display coordinates
-                            board_x, board_y = 0, 0  # Shouldn't happen but is a safe fallback
-                            display_x, display_y = board_y, board_x  # Convert to display coordinates
-                            print("Using emergency fallback coordinates - board: (0, 0), display: (0, 0)")
-                    
-                    # Process the shot using board coordinates
-                    # No need to swap here since we're directly working with board coordinates
+                            display_x, display_y = board_y, board_x
+                            board_x, board_y = 0, 0
+                            display_x, display_y = board_y, board_x
+                            print("Using fallback coords: (0,0)")
+
                     hit, ship_sunk = False, False
-                    
-                    # Add hit to shots set using board coordinates
                     if (board_x, board_y) not in player2_shots:
                         player2_shots.add((board_x, board_y))
->>>>>>> 7134cc6a
-                        
-                        # Check for hit and ship_sunk
+
                         for ship in player1_board.ships:
                             if ship.receive_hit(board_x, board_y):
                                 hit = True
                                 ship_sunk = ship.is_sunk()
                                 break
-                        
-                        # Update board state
+
                         if hit:
                             player1_board.board[board_x, board_y] = CellState.HIT.value
-                            player2_view[board_x][board_y] = CellState.HIT.value  # Use board coordinates
-                            player1_own_view[board_x][board_y] = CellState.HIT.value  # Update player's view
+                            player2_view[board_x][board_y] = CellState.HIT.value
+                            player1_own_view[board_x][board_y] = CellState.HIT.value
                         else:
                             player1_board.board[board_x, board_y] = CellState.MISS.value
-                            player2_view[board_x][board_y] = CellState.MISS.value  # Use board coordinates
-                            player1_own_view[board_x][board_y] = CellState.MISS.value  # Update player's view
-                    
-                    # Update AI's knowledge of the shot
-                    ai_opponent.process_shot_result(board_x, board_y, hit, ship_sunk)
-                    
-                    # Draw the updated boards to show the AI's shot
+                            player2_view[board_x][board_y] = CellState.MISS.value
+                            player1_own_view[board_x][board_y] = CellState.MISS.value
+
+                        ai_opponent.process_shot_result(board_x, board_y, hit, ship_sunk)
+
                     screen.fill(BLACK)
-                    # Using display coordinates for cursor position
                     draw_board(screen, font, player2_view, 150, 80, 30, display_x, display_y, True, "AI's Shot")
                     draw_board(screen, font, player1_own_view, 400, 80, 25, -1, -1, False, "Your Board")
-                    
-                    # Draw status - using display coordinates for showing to the player
+
                     hit_text = "HIT!" if hit else "MISS"
                     ship_text = " Ship sunk!" if ship_sunk else ""
-                    status_text = small_font.render(f"AI fired at {chr(65 + display_x)}{display_y + 1}: {hit_text}{ship_text}", True, 
-                                                (255, 0, 0) if hit else (255, 255, 255))
+                    status_text = small_font.render(
+                        f"AI fired at {chr(65 + display_x)}{display_y + 1}: {hit_text}{ship_text}",
+                        True,
+                        (255, 0, 0) if hit else (255, 255, 255)
+                    )
                     screen.blit(status_text, (WIDTH // 2 - 120, HEIGHT - 40))
-                    
-                    # Update display to show shot
                     pygame.display.flip()
-                    
-                    # Delay to show the AI's move result
                     pygame.time.delay(2000)
-                    
-                    # Check if game over
+
                     new_winner = check_game_over()
                     if new_winner:
                         winner = new_winner
                     else:
-                      transition_screen.show_turn_result(
-                        2,                # AI is player 2
-                        display_y,        # Row coordinate of shot
-                        display_x,        # Column coordinate of shot
-                        hit,
-                        ship_sunk,
-                        True,             # is_ai_mode=True
-                        player1_own_view  # Player's board for preview
-                    )
-                    transition_screen.show_player_ready_screen(
-                        1,                # Next player (human)
-                        True,             # is_ai_mode=True
-                        player1_own_view  # Player's board for preview
-                    )
-
-                        # Switch back to player's turn
+                        transition_screen.show_turn_result(
+                            2,
+                            display_y,
+                            display_x,
+                            hit,
+                            ship_sunk,
+                            True,
+                            player1_own_view
+                        )
+                        transition_screen.show_player_ready_screen(
+                            1,
+                            True,
+                            player1_own_view
+                        )
+
                     current_player = 1
 
                 except Exception as e:
                     print(f"AI error: {e}")
                     import traceback
                     traceback.print_exc()
-                    
-                    # Show error message and continue
                     error_text = small_font.render(f"AI error: {str(e)[:30]}...", True, (255, 0, 0))
                     screen.blit(error_text, (WIDTH // 2 - 120, HEIGHT - 70))
                     pygame.display.flip()
                     pygame.time.delay(2000)
-                    
-            
-            # Update display
+
             pygame.display.flip()
             clock.tick(30)
-            
+
         return winner
-        
+
     except Exception as e:
         print(f"Error in game_screen: {e}")
         import traceback
@@ -914,25 +757,21 @@
 
 def draw_board(screen, font, board, offset_x, offset_y, cell_size, cursor_x, cursor_y, show_cursor, title=None):
     """Helper function to draw a game board"""
-    # Draw title if provided
     if title:
         title_text = font.render(title, True, WHITE)
         title_rect = title_text.get_rect(center=(offset_x + (10 * cell_size) // 2, offset_y - 30))
         screen.blit(title_text, title_rect)
-    
-    # Draw column labels (A-J)
+
     for i in range(10):
         letter = chr(65 + i)
         text = pygame.font.Font(None, 20).render(letter, True, WHITE)
         screen.blit(text, (offset_x + i * cell_size + cell_size // 3, offset_y - 20))
-    
-    # Draw row labels (1-10)
+
     for i in range(10):
         number = str(i + 1)
         text = pygame.font.Font(None, 20).render(number, True, WHITE)
         screen.blit(text, (offset_x - 20, offset_y + i * cell_size + cell_size // 3))
-    
-    # Draw grid cells
+
     for y in range(10):
         for x in range(10):
             cell_rect = pygame.Rect(
@@ -941,24 +780,19 @@
                 cell_size - 2,
                 cell_size - 2
             )
-            
-            # Access board using [row][col]
             cell_value = board[y][x]
-            
             if cell_value == CellState.EMPTY.value:
-                color = (50, 50, 50)  # Empty cell
+                color = (50, 50, 50)
             elif cell_value == CellState.SHIP.value:
-                color = (0, 255, 0)   # Ship
+                color = (0, 255, 0)
             elif cell_value == CellState.HIT.value:
-                color = (255, 0, 0)   # Hit
+                color = (255, 0, 0)
             else:
-                color = (0, 0, 255)   # Miss
-            
-            # Draw cell
+                color = (0, 0, 255)
+
             pygame.draw.rect(screen, color, cell_rect)
             pygame.draw.rect(screen, (100, 100, 100), cell_rect, 1)
-    
-    # Draw cursor if needed
+
     if show_cursor and cursor_x >= 0 and cursor_y >= 0:
         cursor_rect = pygame.Rect(
             offset_x + cursor_x * cell_size - 2,
@@ -973,154 +807,118 @@
     clock = pygame.time.Clock()
     font = pygame.font.Font(None, 36)
     small_font = pygame.font.Font(None, 28)
-    
-    # Menu options
+
     options = ["VS AI", "VS Player"]
-    ai_difficulties = ["Easy", "Medium", "Hard", "Pao"]  # Added Pao mode
-    
-    # Selection state
-    current_option = 0  # 0 for VS AI, 1 for VS Player
-    current_difficulty = 0  # 0 for Easy, 1 for Medium, 2 for Hard, 3 for Pao
-    show_difficulty = False  # Only show difficulty options if AI is selected
-    
+    ai_difficulties = ["Easy", "Medium", "Hard", "Pao"]
+    current_option = 0
+    current_difficulty = 0
+    show_difficulty = False
+
     running = True
     while running:
-        # Fill background
         screen.fill(BLACK)
-        
-        # Draw title
         title_text = font.render("Select Game Mode", True, WHITE)
         title_rect = title_text.get_rect(center=(WIDTH // 2, 80))
         screen.blit(title_text, title_rect)
-        
-        # Draw options
+
         for i, option in enumerate(options):
             color = LIGHT_BLUE if i == current_option else WHITE
             option_text = font.render(option, True, color)
             option_rect = option_text.get_rect(center=(WIDTH // 2, 180 + i * 60))
             screen.blit(option_text, option_rect)
-            
-            # Draw highlight box around selected option
+
             if i == current_option:
-                rect = pygame.Rect(option_rect.left - 10, option_rect.top - 5, 
-                                  option_rect.width + 20, option_rect.height + 10)
+                rect = pygame.Rect(option_rect.left - 10, option_rect.top - 5,
+                                   option_rect.width + 20, option_rect.height + 10)
                 pygame.draw.rect(screen, color, rect, 2, border_radius=5)
-        
-        # Draw difficulty options if VS AI is selected
+
         if current_option == 0:
             difficulty_title = small_font.render("Select Difficulty:", True, WHITE)
             screen.blit(difficulty_title, (WIDTH // 2 - 100, 320))
-            
-            for i, difficulty in enumerate(ai_difficulties):
-                # Special color for Pao mode
-                if difficulty == "Pao":
+
+            for i, diff in enumerate(ai_difficulties):
+                if diff == "Pao":
                     color = (255, 0, 0) if i == current_difficulty else (255, 100, 100)
                 else:
                     color = LIGHT_BLUE if i == current_difficulty else WHITE
-                
-                diff_text = small_font.render(difficulty, True, color)
+
+                diff_text = small_font.render(diff, True, color)
                 diff_rect = diff_text.get_rect(center=(WIDTH // 2, 360 + i * 40))
                 screen.blit(diff_text, diff_rect)
-                
-                # Draw highlight box around selected difficulty
+
                 if i == current_difficulty:
-                    rect = pygame.Rect(diff_rect.left - 10, diff_rect.top - 5, 
-                                      diff_rect.width + 20, diff_rect.height + 10)
+                    rect = pygame.Rect(diff_rect.left - 10, diff_rect.top - 5,
+                                       diff_rect.width + 20, diff_rect.height + 10)
                     pygame.draw.rect(screen, color, rect, 2, border_radius=5)
-            
-            # Add warning for Pao mode
+
             if current_difficulty == 3:
                 warning_text = small_font.render("WARNING: Impossible difficulty!", True, (255, 0, 0))
                 warning_rect = warning_text.get_rect(center=(WIDTH // 2, 520))
                 screen.blit(warning_text, warning_rect)
-        
-        # Draw controls help
+
         help_text = small_font.render("Up/Down: Navigate | Fire: Select | Mode: Back", True, LIGHT_GRAY)
         screen.blit(help_text, (WIDTH // 2 - 190, HEIGHT - 40))
-        
-        # Process events
+
         for event in pygame.event.get():
             if event.type == pygame.QUIT:
                 running = False
                 pygame.quit()
                 sys.exit()
-                
             elif event.type == pygame.KEYDOWN:
-                if event.key == pygame.K_ESCAPE or event.key == pygame.K_TAB:
-                    # Return to main menu
+                if event.key in [pygame.K_ESCAPE, pygame.K_TAB]:
                     running = False
                 elif event.key == pygame.K_UP:
                     if current_option == 0 and current_difficulty > 0:
-                        # Navigate difficulty options
                         current_difficulty -= 1
                     else:
-                        # Navigate main options
                         current_option = (current_option - 1) % len(options)
-                        current_difficulty = 0  # Reset difficulty selection
+                        current_difficulty = 0
                 elif event.key == pygame.K_DOWN:
                     if current_option == 0 and current_difficulty < len(ai_difficulties) - 1:
-                        # Navigate difficulty options
                         current_difficulty += 1
                     else:
-                        # Navigate main options
                         current_option = (current_option + 1) % len(options)
-                        current_difficulty = 0  # Reset difficulty selection
-                elif event.key == pygame.K_RETURN or event.key == pygame.K_SPACE:
-                    # Launch ship placement screen with selected options
+                        current_difficulty = 0
+                elif event.key in [pygame.K_RETURN, pygame.K_SPACE]:
                     ai_mode = (current_option == 0)
                     difficulty = ai_difficulties[current_difficulty] if ai_mode else None
-                    
-                    # Create and run the ship placement screen
+
                     placement_screen = ShipPlacementScreen(screen, gpio_handler, ai_mode, difficulty)
                     player1_board, player2_board = placement_screen.run()
-                    
-                    # Start the game with the configured boards
                     game_screen(ai_mode, difficulty, player1_board, player2_board)
-                    running = False  # Exit mode selection after game ends
-        
-        # Check GPIO buttons
+                    running = False
+
         button_states = gpio_handler.get_button_states()
-        
+
         if button_states['up']:
             if current_option == 0 and current_difficulty > 0:
-                # Navigate difficulty options
                 current_difficulty -= 1
             else:
-                # Navigate main options
                 current_option = (current_option - 1) % len(options)
-                current_difficulty = 0  # Reset difficulty selection
-        
+                current_difficulty = 0
+
         if button_states['down']:
             if current_option == 0 and current_difficulty < len(ai_difficulties) - 1:
-                # Navigate difficulty options
                 current_difficulty += 1
             else:
-                # Navigate main options
                 current_option = (current_option + 1) % len(options)
-                current_difficulty = 0  # Reset difficulty selection
-        
+                current_difficulty = 0
+
         if button_states['fire']:
-            # Launch ship placement screen with selected options
             ai_mode = (current_option == 0)
             difficulty = ai_difficulties[current_difficulty] if ai_mode else None
-            
-            # Create and run the ship placement screen
             placement_screen = ShipPlacementScreen(screen, gpio_handler, ai_mode, difficulty)
             player1_board, player2_board = placement_screen.run()
-            
-            # Start the game with the configured boards
             game_screen(ai_mode, difficulty, player1_board, player2_board)
-            running = False  # Exit mode selection after game ends
-        
+            running = False
+
         if button_states['mode']:
-            running = False  # Return to main menu
-        
-        # Update display
+            running = False
+
         pygame.display.flip()
         clock.tick(30)
 
 def main_menu():
-    # Set up menu buttons
     button_width = 200
     button_height = 50
     center_x = (WIDTH - button_width) // 2
@@ -1132,104 +930,70 @@
         Button(center_x, start_y + spacing, button_width, button_height, "Settings", settings_screen),
         Button(center_x, start_y + spacing * 2, button_width, button_height, "Quit", quit_game)
     ]
-    
-    # Default selection
+
     current_selection = 0
     buttons[current_selection].selected = True
-
     clock = pygame.time.Clock()
-    
-    # Main menu loop
     running = True
+
     while running:
-        # Fill background
         screen.fill(BLACK)
-        
-        # Draw title
         title_text = title_font.render("Pao'er Ship", True, WHITE)
         title_rect = title_text.get_rect(center=(WIDTH // 2, 100))
         screen.blit(title_text, title_rect)
-        
-        # Process events
+
         for event in pygame.event.get():
             if event.type == pygame.QUIT:
                 running = False
-            
-            # Mouse events
             elif event.type == pygame.MOUSEMOTION:
                 for button in buttons:
                     button.check_hover(event.pos)
             elif event.type == pygame.MOUSEBUTTONDOWN:
                 for button in buttons:
                     button.check_click(event.pos)
-            
-            # Keyboard navigation
             elif event.type == pygame.KEYDOWN:
                 if event.key == pygame.K_UP:
-                    # Clear selections
                     for button in buttons:
                         button.selected = False
-                    # Move selection up
                     current_selection = (current_selection - 1) % len(buttons)
                     buttons[current_selection].selected = True
-                
                 elif event.key == pygame.K_DOWN:
-                    # Clear selections
                     for button in buttons:
                         button.selected = False
-                    # Move selection down
                     current_selection = (current_selection + 1) % len(buttons)
                     buttons[current_selection].selected = True
-                
-                elif event.key == pygame.K_RETURN or event.key == pygame.K_SPACE:
-                    # Activate selected button
+                elif event.key in [pygame.K_RETURN, pygame.K_SPACE]:
                     buttons[current_selection].action()
-                
                 elif event.key == pygame.K_ESCAPE:
                     running = False
-        
-        # Check for GPIO button presses
+
         button_states = gpio_handler.get_button_states()
-        
         if button_states['up']:
-            # Clear selections
             for button in buttons:
                 button.selected = False
-            # Move selection up
             current_selection = (current_selection - 1) % len(buttons)
             buttons[current_selection].selected = True
-        
+
         if button_states['down']:
-            # Clear selections
             for button in buttons:
                 button.selected = False
-            # Move selection down
             current_selection = (current_selection + 1) % len(buttons)
             buttons[current_selection].selected = True
-        
+
         if button_states['fire']:
-            # Activate selected button
             buttons[current_selection].action()
-        
-        # Update and draw buttons
+
         for button in buttons:
             button.update()
             button.draw(screen)
-        
-        # Display controls help
+
         help_font = pygame.font.Font(None, 24)
         help_text = help_font.render("Up/Down: Navigate | Fire: Select | Mode: Back", True, LIGHT_GRAY)
         screen.blit(help_text, (WIDTH // 2 - 150, HEIGHT - 40))
-        
-        # Update display
+
         pygame.display.flip()
-        
-        # Limit framerate
         clock.tick(30)
 
-
-
-# Initialize GPIO handler
 gpio_handler = GPIOHandler()
 
 def main():
