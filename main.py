<<<<<<< HEAD
import pygame
from board.game_board import draw_grid
from board.ship import Ship
from utils.constants import WIDTH, HEIGHT, BACKGROUND_COLOR, CELL_SIZE, FONT

# Initialize Pygame
pygame.init()
screen = pygame.display.set_mode((WIDTH, HEIGHT))
pygame.display.set_caption("Battleship")

ships = []

def handle_mouse_click(pos):
    """Places ships when clicking on the board."""
    col = pos[0] // CELL_SIZE
    row = pos[1] // CELL_SIZE
    new_ship = Ship(length=3, orientation="horizontal", position=(row, col))
    ships.append(new_ship)

def draw_button(text, x, y, width, height):
    """Draws a button on the screen."""
    pygame.draw.rect(screen, (200, 0, 0), (x, y, width, height))
    label = FONT.render(text, True, (255, 255, 255))
    screen.blit(label, (x + 10, y + 10))

running = True
while running:
    screen.fill(BACKGROUND_COLOR)
    
    for event in pygame.event.get():
        if event.type == pygame.QUIT:
            running = False
        elif event.type == pygame.MOUSEBUTTONDOWN:
            handle_mouse_click(event.pos)

    draw_grid(screen)

    for ship in ships:
        ship.draw(screen)

    draw_button("Start Game", 450, 50, 120, 40)

    pygame.display.flip()

pygame.quit()
=======
# main.py

import pygame
from src.board.game_board import GameBoard
from src.hardware.display_mock import DisplayMock

def main():
    # Initialize components
    board = GameBoard()
    display = DisplayMock()

    # Setup
    display.init_display()
    
    # Place some test ships
    board.place_ship(2, 3, 3, horizontal=True)
    board.place_ship(5, 5, 4, horizontal=False)

    running = True
    clock = pygame.time.Clock()

    while running:
        for event in pygame.event.get():
            if event.type == pygame.QUIT:
                running = False
            elif event.type == pygame.MOUSEBUTTONDOWN:
                # Convert mouse position to grid coordinates
                x, y = pygame.mouse.get_pos()
                grid_x = (x - 50) // 40
                grid_y = (y - 50) // 40
                if 0 <= grid_x < 10 and 0 <= grid_y < 10:
                    board.fire(grid_x, grid_y)

        # Update display
        display.update(board.get_display_state())
        clock.tick(60)

    display.cleanup()

if __name__ == "__main__":
    main()
>>>>>>> 2bdfb451
<|MERGE_RESOLUTION|>--- conflicted
+++ resolved
@@ -1,50 +1,3 @@
-<<<<<<< HEAD
-import pygame
-from board.game_board import draw_grid
-from board.ship import Ship
-from utils.constants import WIDTH, HEIGHT, BACKGROUND_COLOR, CELL_SIZE, FONT
-
-# Initialize Pygame
-pygame.init()
-screen = pygame.display.set_mode((WIDTH, HEIGHT))
-pygame.display.set_caption("Battleship")
-
-ships = []
-
-def handle_mouse_click(pos):
-    """Places ships when clicking on the board."""
-    col = pos[0] // CELL_SIZE
-    row = pos[1] // CELL_SIZE
-    new_ship = Ship(length=3, orientation="horizontal", position=(row, col))
-    ships.append(new_ship)
-
-def draw_button(text, x, y, width, height):
-    """Draws a button on the screen."""
-    pygame.draw.rect(screen, (200, 0, 0), (x, y, width, height))
-    label = FONT.render(text, True, (255, 255, 255))
-    screen.blit(label, (x + 10, y + 10))
-
-running = True
-while running:
-    screen.fill(BACKGROUND_COLOR)
-    
-    for event in pygame.event.get():
-        if event.type == pygame.QUIT:
-            running = False
-        elif event.type == pygame.MOUSEBUTTONDOWN:
-            handle_mouse_click(event.pos)
-
-    draw_grid(screen)
-
-    for ship in ships:
-        ship.draw(screen)
-
-    draw_button("Start Game", 450, 50, 120, 40)
-
-    pygame.display.flip()
-
-pygame.quit()
-=======
 # main.py
 
 import pygame
@@ -85,5 +38,4 @@
     display.cleanup()
 
 if __name__ == "__main__":
-    main()
->>>>>>> 2bdfb451
+    main()