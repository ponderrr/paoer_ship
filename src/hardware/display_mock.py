<<<<<<< HEAD
# src/hardware/display_mock.py
import pygame
from .display_interface import DisplayInterface

class DisplayMock(DisplayInterface):
    def __init__(self, width=1024, height=768):
=======
class DisplayMock:
    def __init__(self, width=800, height=600):
>>>>>>> 6f987ee0
        self.width = width
        self.height = height
        self.cell_size = 40
        self.grid_offset_x = 100
        self.grid_offset_y = 100
        self.screen = None
<<<<<<< HEAD
        self.font = None
        self.status_message = "Welcome to Pao'er Ship!"

    # In src/hardware/display_mock.py
# Add this method to your existing DisplayMock class

    def _draw_cursor(self, x, y):
        """Draw the cursor at the specified grid position"""
        cursor_rect = pygame.Rect(
            x * self.cell_size + self.grid_offset_x,
            y * self.cell_size + self.grid_offset_y,
            self.cell_size - 2,
            self.cell_size - 2
        )
        pygame.draw.rect(self.screen, (255, 255, 0), cursor_rect, 3)  # Yellow cursor
        
=======

>>>>>>> 6f987ee0
    def init_display(self):
        pygame.init()
        self.screen = pygame.display.set_mode((self.width, self.height))
        pygame.display.set_caption("Pao'er Ship - Development View")
        self.font = pygame.font.SysFont('Arial', 24)

    def update(self, board_state, show_grid=True):  # ✅ Add show_grid parameter
        if self.screen is None:
            return

        self.screen.fill((20, 20, 30))  # Dark blue-gray background
        
        # Draw LCD display area
        self._draw_lcd_display()
        
        # Draw grid coordinates
        self._draw_grid_coordinates()
        
        # Draw control buttons
        self._draw_control_buttons()
        
<<<<<<< HEAD
        # Draw game grid
        self._draw_game_grid(board_state)
        
        pygame.display.flip()

    def _draw_lcd_display(self):
        # LCD display area
        lcd_rect = pygame.Rect(self.width - 300, 50, 250, 100)
        pygame.draw.rect(self.screen, (200, 200, 200), lcd_rect)
        pygame.draw.rect(self.screen, (100, 100, 100), lcd_rect, 2)
        
        # Render status text
        text = self.font.render(self.status_message, True, (0, 0, 0))
        text_rect = text.get_rect(center=lcd_rect.center)
        self.screen.blit(text, text_rect)

    def _draw_grid_coordinates(self):
        # Draw column labels (A-J)
        for x in range(10):
            label = self.font.render(chr(65 + x), True, (200, 200, 200))
            self.screen.blit(label, (self.grid_offset_x + x * self.cell_size + 15, 
                                   self.grid_offset_y - 30))

        # Draw row labels (1-10)
        for y in range(10):
            label = self.font.render(str(y + 1), True, (200, 200, 200))
            self.screen.blit(label, (self.grid_offset_x - 30, 
                                   self.grid_offset_y + y * self.cell_size + 10))

    def _draw_control_buttons(self):
        button_colors = {
            'UP': (0, 255, 0),
            'DOWN': (0, 255, 0),
            'LEFT': (0, 255, 0),
            'RIGHT': (0, 255, 0),
            'FIRE': (255, 0, 0),
            'MODE': (0, 0, 255)
        }
        
        button_positions = {
            'UP': (650, 500),
            'DOWN': (650, 600),
            'LEFT': (600, 550),
            'RIGHT': (700, 550),
            'FIRE': (800, 550),
            'MODE': (900, 550)
        }

        for button, pos in button_positions.items():
            pygame.draw.circle(self.screen, button_colors[button], pos, 20)
            text = self.font.render(button, True, (255, 255, 255))
            text_rect = text.get_rect(center=(pos[0], pos[1] + 40))
            self.screen.blit(text, text_rect)

    def _draw_game_grid(self, board_state):
=======
>>>>>>> 6f987ee0
        for y in range(len(board_state)):
            for x in range(len(board_state[0])):
                color = self._get_cell_color(board_state[y][x])
                rect = pygame.Rect(
                    x * self.cell_size + self.grid_offset_x,
                    y * self.cell_size + self.grid_offset_y,
                    self.cell_size - 2,
                    self.cell_size - 2
                )
                pygame.draw.rect(self.screen, color, rect)
<<<<<<< HEAD
=======

                # ✅ Draw grid lines if enabled
                if show_grid:
                    pygame.draw.rect(self.screen, (50, 50, 50), rect, 1)

        pygame.display.flip()
>>>>>>> 6f987ee0

    def _get_cell_color(self, cell_value):
        colors = {
            0: (50, 50, 50),     # Empty - Dark Gray
            1: (0, 255, 0),      # Ship - Green
            2: (255, 0, 0),      # Hit - Red
            3: (0, 0, 255)       # Miss - Blue
        }
        return colors.get(cell_value, (128, 128, 128))

    def set_status(self, message):
        """Update the LCD status message"""
        self.status_message = message

    def cleanup(self):
        pygame.quit()<|MERGE_RESOLUTION|>--- conflicted
+++ resolved
@@ -1,26 +1,17 @@
-<<<<<<< HEAD
 # src/hardware/display_mock.py
 import pygame
 from .display_interface import DisplayInterface
 
 class DisplayMock(DisplayInterface):
     def __init__(self, width=1024, height=768):
-=======
-class DisplayMock:
-    def __init__(self, width=800, height=600):
->>>>>>> 6f987ee0
         self.width = width
         self.height = height
         self.cell_size = 40
         self.grid_offset_x = 100
         self.grid_offset_y = 100
         self.screen = None
-<<<<<<< HEAD
         self.font = None
         self.status_message = "Welcome to Pao'er Ship!"
-
-    # In src/hardware/display_mock.py
-# Add this method to your existing DisplayMock class
 
     def _draw_cursor(self, x, y):
         """Draw the cursor at the specified grid position"""
@@ -32,16 +23,13 @@
         )
         pygame.draw.rect(self.screen, (255, 255, 0), cursor_rect, 3)  # Yellow cursor
         
-=======
-
->>>>>>> 6f987ee0
     def init_display(self):
         pygame.init()
         self.screen = pygame.display.set_mode((self.width, self.height))
         pygame.display.set_caption("Pao'er Ship - Development View")
         self.font = pygame.font.SysFont('Arial', 24)
 
-    def update(self, board_state, show_grid=True):  # ✅ Add show_grid parameter
+    def update(self, board_state, show_grid=True):
         if self.screen is None:
             return
 
@@ -56,9 +44,8 @@
         # Draw control buttons
         self._draw_control_buttons()
         
-<<<<<<< HEAD
         # Draw game grid
-        self._draw_game_grid(board_state)
+        self._draw_game_grid(board_state, show_grid)
         
         pygame.display.flip()
 
@@ -111,9 +98,7 @@
             text_rect = text.get_rect(center=(pos[0], pos[1] + 40))
             self.screen.blit(text, text_rect)
 
-    def _draw_game_grid(self, board_state):
-=======
->>>>>>> 6f987ee0
+    def _draw_game_grid(self, board_state, show_grid=True):
         for y in range(len(board_state)):
             for x in range(len(board_state[0])):
                 color = self._get_cell_color(board_state[y][x])
@@ -124,15 +109,10 @@
                     self.cell_size - 2
                 )
                 pygame.draw.rect(self.screen, color, rect)
-<<<<<<< HEAD
-=======
-
-                # ✅ Draw grid lines if enabled
+                
+                # Draw grid lines if enabled
                 if show_grid:
                     pygame.draw.rect(self.screen, (50, 50, 50), rect, 1)
-
-        pygame.display.flip()
->>>>>>> 6f987ee0
 
     def _get_cell_color(self, cell_value):
         colors = {
